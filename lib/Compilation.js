--- conflicted
+++ resolved
@@ -1298,23 +1298,9 @@
 	}
 
 	summarizeDependencies() {
-<<<<<<< HEAD
 		this.fileDependencies = new SortableSet(this.compilationDependencies);
 		this.contextDependencies = new SortableSet();
 		this.missingDependencies = new SortableSet();
-=======
-		const filterDups = array => {
-			const newArray = [];
-			for(let i = 0; i < array.length; i++) {
-				if(i === 0 || array[i - 1] !== array[i])
-					newArray.push(array[i]);
-			}
-			return newArray;
-		};
-		this.fileDependencies = (this.compilationDependencies || []).slice();
-		this.contextDependencies = [];
-		this.missingDependencies = [];
->>>>>>> 875074ab
 
 		const children = this.children;
 		for(let indexChildren = 0; indexChildren < children.length; indexChildren++) {
