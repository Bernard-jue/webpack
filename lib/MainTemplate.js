--- conflicted
+++ resolved
@@ -130,13 +130,9 @@
 		});
 		this.hooks.requireExtensions.tap("MainTemplate", (source, chunk, hash) => {
 			const buf = [];
-<<<<<<< HEAD
-			if(chunk.getNumberOfChunks() > 0) {
-=======
 			const chunkMaps = chunk.getChunkMaps();
 			// Check if there are non initial chunks which need to be imported using require-ensure
 			if(Object.keys(chunkMaps.hash).length) {
->>>>>>> b545b519
 				buf.push("// This file contains only the entry chunk.");
 				buf.push("// The chunk loading function for additional chunks");
 				buf.push(`${this.requireFn}.e = function requireEnsure(chunkId) {`);
