/*
	MIT License http://www.opensource.org/licenses/mit-license.php
	Author Tobias Koppers @sokra
*/
var Template = require("./Template");

function JsonpMainTemplatePlugin() {}
module.exports = JsonpMainTemplatePlugin;

JsonpMainTemplatePlugin.prototype.constructor = JsonpMainTemplatePlugin;
JsonpMainTemplatePlugin.prototype.apply = function(mainTemplate) {
	mainTemplate.plugin("local-vars", function(source, chunk) {
		if(chunk.chunks.length > 0) {
			return this.asString([
				source,
				"",
				"// objects to store loaded and loading chunks",
				"var installedChunks = {",
				this.indent(
					chunk.ids.map(function(id) {
						return id + ": 0";
					}).join(",\n")
				),
				"};"
			]);
		}
		return source;
	});
	mainTemplate.plugin("require-ensure", function(_, chunk, hash) {
		var filename = this.outputOptions.filename || "bundle.js";
		var chunkFilename = this.outputOptions.chunkFilename || "[id]." + filename;
		var chunkMaps = chunk.getChunkMaps();
		var crossOriginLoading = this.outputOptions.crossOriginLoading;
		return this.asString([
			"if(installedChunks[chunkId] === 0)",
			this.indent([
				"return Promise.resolve()"
			]),
			"",
			"// an Promise means \"currently loading\".",
			"if(installedChunks[chunkId]) {",
			this.indent([
<<<<<<< HEAD
				"return installedChunks[chunkId][2];"
			]),
			"}",
			"// start chunk loading",
			"var head = document.getElementsByTagName('head')[0];",
			"var script = document.createElement('script');",
			"script.type = 'text/javascript';",
			"script.charset = 'utf-8';",
			"script.async = true;",
			crossOriginLoading ? "script.crossOrigin = '" + crossOriginLoading + "';" : "",
			"script.src = " + this.requireFn + ".p + " +
=======
				"// start chunk loading",
				"installedChunks[chunkId] = [callback];",
				"var head = document.getElementsByTagName('head')[0];",
				"var script = document.createElement('script');",
				"script.type = 'text/javascript';",
				"script.charset = 'utf-8';",
				"script.async = true;",
				crossOriginLoading ? "script.crossOrigin = '" + crossOriginLoading + "';" : "",
				"script.src = " + this.requireFn + ".p + " +
>>>>>>> 5cd6e7d0
				this.applyPluginsWaterfall("asset-path", JSON.stringify(chunkFilename), {
					hash: "\" + " + this.renderCurrentHashCode(hash) + " + \"",
					hashWithLength: function(length) {
						return "\" + " + this.renderCurrentHashCode(hash, length) + " + \"";
					}.bind(this),
					chunk: {
						id: "\" + chunkId + \"",
						hash: "\" + " + JSON.stringify(chunkMaps.hash) + "[chunkId] + \"",
						hashWithLength: function(length) {
							var shortChunkHashMap = {};
							Object.keys(chunkMaps.hash).forEach(function(chunkId) {
								if(typeof chunkMaps.hash[chunkId] === "string")
									shortChunkHashMap[chunkId] = chunkMaps.hash[chunkId].substr(0, length);
							});
							return "\" + " + JSON.stringify(shortChunkHashMap) + "[chunkId] + \"";
						},
						name: "\" + (" + JSON.stringify(chunkMaps.name) + "[chunkId]||chunkId) + \""
					}
				}) + ";",
<<<<<<< HEAD
			"head.appendChild(script);",
			"",
			"var promise = new Promise(function(resolve, reject) {",
			this.indent([
				"installedChunks[chunkId] = [resolve, reject];"
=======
				"head.appendChild(script);"
>>>>>>> 5cd6e7d0
			]),
			"});",
			"return installedChunks[chunkId][2] = promise;"
		]);
	});
	mainTemplate.plugin("bootstrap", function(source, chunk, hash) {
		if(chunk.chunks.length > 0) {
			var jsonpFunction = this.outputOptions.jsonpFunction || Template.toIdentifier("webpackJsonp" + (this.outputOptions.library || ""));
			return this.asString([
				source,
				"",
				"// install a JSONP callback for chunk loading",
				"var parentJsonpFunction = window[" + JSON.stringify(jsonpFunction) + "];",
				"window[" + JSON.stringify(jsonpFunction) + "] = function webpackJsonpCallback(chunkIds, moreModules, executeModule) {",
				this.indent([
					"// add \"moreModules\" to the modules object,",
					"// then flag all \"chunkIds\" as loaded and fire callback",
					"var moduleId, chunkId, i = 0, resolves = [];",
					"for(;i < chunkIds.length; i++) {",
					this.indent([
						"chunkId = chunkIds[i];",
						"if(installedChunks[chunkId])",
						this.indent("resolves.push(installedChunks[chunkId][0]);"),
						"installedChunks[chunkId] = 0;"
					]),
					"}",
					"for(moduleId in moreModules) {",
					this.indent(this.renderAddModule(hash, chunk, "moduleId", "moreModules[moduleId]")),
					"}",
					"if(parentJsonpFunction) parentJsonpFunction(chunkIds, moreModules);",
<<<<<<< HEAD
					"while(resolves.length)",
					this.indent("resolves.shift()();"),
					(this.entryPointInChildren(chunk) ? [
						"if(executeModule + 1) { // typeof executeModule === \"number\"",
=======
					"while(callbacks.length)",
					this.indent("callbacks.shift().call(null, " + this.requireFn + ");"), (this.entryPointInChildren(chunk) ? [
						"if(moreModules[0]) {",
>>>>>>> 5cd6e7d0
						this.indent([
							"return " + this.requireFn + "(executeModule);"
						]),
						"}"
					] : "")
				]),
				"};"
			]);
		}
		return source;
	});
	mainTemplate.plugin("hot-bootstrap", function(source, chunk, hash) {
		var hotUpdateChunkFilename = this.outputOptions.hotUpdateChunkFilename;
		var hotUpdateMainFilename = this.outputOptions.hotUpdateMainFilename;
		var hotUpdateFunction = this.outputOptions.hotUpdateFunction || Template.toIdentifier("webpackHotUpdate" + (this.outputOptions.library || ""));
		var currentHotUpdateChunkFilename = this.applyPluginsWaterfall("asset-path", JSON.stringify(hotUpdateChunkFilename), {
			hash: "\" + " + this.renderCurrentHashCode(hash) + " + \"",
			hashWithLength: function(length) {
				return "\" + " + this.renderCurrentHashCode(hash, length) + " + \"";
			}.bind(this),
			chunk: {
				id: "\" + chunkId + \""
			}
		});
		var currentHotUpdateMainFilename = this.applyPluginsWaterfall("asset-path", JSON.stringify(hotUpdateMainFilename), {
			hash: "\" + " + this.renderCurrentHashCode(hash) + " + \"",
			hashWithLength: function(length) {
				return "\" + " + this.renderCurrentHashCode(hash, length) + " + \"";
			}.bind(this)
		});

		return source + "\n" +
			"var parentHotUpdateCallback = this[" + JSON.stringify(hotUpdateFunction) + "];\n" +
			"this[" + JSON.stringify(hotUpdateFunction) + "] = " + Template.getFunctionContent(require("./JsonpMainTemplate.runtime.js"))
			.replace(/\$require\$/g, this.requireFn)
			.replace(/\$hotMainFilename\$/g, currentHotUpdateMainFilename)
			.replace(/\$hotChunkFilename\$/g, currentHotUpdateChunkFilename)
			.replace(/\$hash\$/g, JSON.stringify(hash));
	});
	mainTemplate.plugin("hash", function(hash) {
		hash.update("jsonp");
		hash.update("4");
		hash.update(this.outputOptions.filename + "");
		hash.update(this.outputOptions.chunkFilename + "");
		hash.update(this.outputOptions.jsonpFunction + "");
		hash.update(this.outputOptions.library + "");
	});
};<|MERGE_RESOLUTION|>--- conflicted
+++ resolved
@@ -40,7 +40,6 @@
 			"// an Promise means \"currently loading\".",
 			"if(installedChunks[chunkId]) {",
 			this.indent([
-<<<<<<< HEAD
 				"return installedChunks[chunkId][2];"
 			]),
 			"}",
@@ -52,45 +51,30 @@
 			"script.async = true;",
 			crossOriginLoading ? "script.crossOrigin = '" + crossOriginLoading + "';" : "",
 			"script.src = " + this.requireFn + ".p + " +
-=======
-				"// start chunk loading",
-				"installedChunks[chunkId] = [callback];",
-				"var head = document.getElementsByTagName('head')[0];",
-				"var script = document.createElement('script');",
-				"script.type = 'text/javascript';",
-				"script.charset = 'utf-8';",
-				"script.async = true;",
-				crossOriginLoading ? "script.crossOrigin = '" + crossOriginLoading + "';" : "",
-				"script.src = " + this.requireFn + ".p + " +
->>>>>>> 5cd6e7d0
-				this.applyPluginsWaterfall("asset-path", JSON.stringify(chunkFilename), {
-					hash: "\" + " + this.renderCurrentHashCode(hash) + " + \"",
+			this.applyPluginsWaterfall("asset-path", JSON.stringify(chunkFilename), {
+				hash: "\" + " + this.renderCurrentHashCode(hash) + " + \"",
+				hashWithLength: function(length) {
+					return "\" + " + this.renderCurrentHashCode(hash, length) + " + \"";
+				}.bind(this),
+				chunk: {
+					id: "\" + chunkId + \"",
+					hash: "\" + " + JSON.stringify(chunkMaps.hash) + "[chunkId] + \"",
 					hashWithLength: function(length) {
-						return "\" + " + this.renderCurrentHashCode(hash, length) + " + \"";
-					}.bind(this),
-					chunk: {
-						id: "\" + chunkId + \"",
-						hash: "\" + " + JSON.stringify(chunkMaps.hash) + "[chunkId] + \"",
-						hashWithLength: function(length) {
-							var shortChunkHashMap = {};
-							Object.keys(chunkMaps.hash).forEach(function(chunkId) {
-								if(typeof chunkMaps.hash[chunkId] === "string")
-									shortChunkHashMap[chunkId] = chunkMaps.hash[chunkId].substr(0, length);
-							});
-							return "\" + " + JSON.stringify(shortChunkHashMap) + "[chunkId] + \"";
-						},
-						name: "\" + (" + JSON.stringify(chunkMaps.name) + "[chunkId]||chunkId) + \""
-					}
-				}) + ";",
-<<<<<<< HEAD
+						var shortChunkHashMap = {};
+						Object.keys(chunkMaps.hash).forEach(function(chunkId) {
+							if(typeof chunkMaps.hash[chunkId] === "string")
+								shortChunkHashMap[chunkId] = chunkMaps.hash[chunkId].substr(0, length);
+						});
+						return "\" + " + JSON.stringify(shortChunkHashMap) + "[chunkId] + \"";
+					},
+					name: "\" + (" + JSON.stringify(chunkMaps.name) + "[chunkId]||chunkId) + \""
+				}
+			}) + ";",
 			"head.appendChild(script);",
 			"",
 			"var promise = new Promise(function(resolve, reject) {",
 			this.indent([
 				"installedChunks[chunkId] = [resolve, reject];"
-=======
-				"head.appendChild(script);"
->>>>>>> 5cd6e7d0
 			]),
 			"});",
 			"return installedChunks[chunkId][2] = promise;"
@@ -121,16 +105,9 @@
 					this.indent(this.renderAddModule(hash, chunk, "moduleId", "moreModules[moduleId]")),
 					"}",
 					"if(parentJsonpFunction) parentJsonpFunction(chunkIds, moreModules);",
-<<<<<<< HEAD
 					"while(resolves.length)",
-					this.indent("resolves.shift()();"),
-					(this.entryPointInChildren(chunk) ? [
+					this.indent("resolves.shift()();"), (this.entryPointInChildren(chunk) ? [
 						"if(executeModule + 1) { // typeof executeModule === \"number\"",
-=======
-					"while(callbacks.length)",
-					this.indent("callbacks.shift().call(null, " + this.requireFn + ");"), (this.entryPointInChildren(chunk) ? [
-						"if(moreModules[0]) {",
->>>>>>> 5cd6e7d0
 						this.indent([
 							"return " + this.requireFn + "(executeModule);"
 						]),
