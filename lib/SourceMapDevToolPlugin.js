--- conflicted
+++ resolved
@@ -163,13 +163,8 @@
 					reportProgress(0.0);
 					/** @type {SourceMapTask[]} */
 					const tasks = [];
-<<<<<<< HEAD
 					files.forEach((file, idx) => {
-						const asset = compilation.assets[file];
-=======
-					files.forEach(({ file, chunk }, idx) => {
 						const asset = compilation.getAsset(file).source;
->>>>>>> 9c6b3678
 						const cache = assetsCache.get(asset);
 						/**
 						 * If presented in cache, reassigns assets. Cache assets already have source maps.
@@ -362,19 +357,12 @@
 							/**
 							 * Add source map file to compilation assets and chunk files
 							 */
-<<<<<<< HEAD
-							assets[sourceMapFile] = compilation.assets[
-								sourceMapFile
-							] = new RawSource(sourceMapString);
-							if (chunk !== undefined) chunk.auxiliaryFiles.add(sourceMapFile);
-=======
 							const asset = new RawSource(sourceMapString);
 							assets[sourceMapFile] = asset;
 							compilation.emitAsset(sourceMapFile, asset, {
 								development: true
 							});
-							chunk.files.push(sourceMapFile);
->>>>>>> 9c6b3678
+							if (chunk !== undefined) chunk.auxiliaryFiles.add(sourceMapFile);
 						} else {
 							if (currentSourceMappingURLComment === false) {
 								throw new Error(
