/*
	MIT License http://www.opensource.org/licenses/mit-license.php
	Author Tobias Koppers @sokra
*/

"use strict";

const parseJson = require("json-parse-better-errors");
const asyncLib = require("neo-async");
const {
	SyncHook,
	SyncBailHook,
	AsyncParallelHook,
	AsyncSeriesHook
} = require("tapable");
const { SizeOnlySource } = require("webpack-sources");

const Cache = require("./Cache");
const Compilation = require("./Compilation");
const ConcurrentCompilationError = require("./ConcurrentCompilationError");
const ContextModuleFactory = require("./ContextModuleFactory");
const NormalModuleFactory = require("./NormalModuleFactory");
const RequestShortener = require("./RequestShortener");
const ResolverFactory = require("./ResolverFactory");
const Stats = require("./Stats");
const Watching = require("./Watching");
const { join, dirname, mkdirp } = require("./util/fs");
const { makePathsRelative } = require("./util/identifier");

/** @typedef {import("webpack-sources").Source} Source */
/** @typedef {import("../declarations/WebpackOptions").Entry} Entry */
/** @typedef {import("../declarations/WebpackOptions").OutputOptions} OutputOptions */
/** @typedef {import("../declarations/WebpackOptions").WatchOptions} WatchOptions */
/** @typedef {import("../declarations/WebpackOptions").WebpackOptions} WebpackOptions */
/** @typedef {import("../declarations/WebpackOptions").WebpackPluginInstance} WebpackPluginInstance */
/** @typedef {import("./Chunk")} Chunk */
/** @typedef {import("./FileSystemInfo").FileSystemInfoEntry} FileSystemInfoEntry */
/** @typedef {import("./Module")} Module */
/** @typedef {import("./util/fs").InputFileSystem} InputFileSystem */
/** @typedef {import("./util/fs").IntermediateFileSystem} IntermediateFileSystem */
/** @typedef {import("./util/fs").OutputFileSystem} OutputFileSystem */

/**
 * @typedef {Object} CompilationParams
 * @property {NormalModuleFactory} normalModuleFactory
 * @property {ContextModuleFactory} contextModuleFactory
 */

/**
 * @template T
 * @callback Callback
 * @param {Error=} err
 * @param {T=} result
 */

/**
 * @callback RunAsChildCallback
 * @param {Error=} err
 * @param {Chunk[]=} entries
 * @param {Compilation=} compilation
 */

/**
 * @param {string[]} array an array
 * @returns {boolean} true, if the array is sorted
 */
const isSorted = array => {
	for (let i = 1; i < array.length; i++) {
		if (array[i - 1] > array[i]) return false;
	}
	return true;
};

/**
 * @param {Object} obj an object
 * @param {string[]} keys the keys of the object
 * @returns {Object} the object with properties sorted by property name
 */
const sortObject = (obj, keys) => {
	return keys.sort().reduce((o, k) => {
		o[k] = obj[k];
		return o;
	}, {});
};

class Compiler {
	/**
	 * @param {string} context the compilation path
	 */
	constructor(context) {
		this.hooks = Object.freeze({
			/** @type {SyncBailHook<[Compilation], boolean>} */
			shouldEmit: new SyncBailHook(["compilation"]),
			/** @type {AsyncSeriesHook<[Stats]>} */
			done: new AsyncSeriesHook(["stats"]),
<<<<<<< HEAD
			/** @type {SyncHook<Stats>} */
			afterDone: new SyncHook(["stats"]),
			/** @type {AsyncSeriesHook<>} */
=======
			/** @type {AsyncSeriesHook<[]>} */
>>>>>>> 9d05b680
			additionalPass: new AsyncSeriesHook([]),
			/** @type {AsyncSeriesHook<[Compiler]>} */
			beforeRun: new AsyncSeriesHook(["compiler"]),
			/** @type {AsyncSeriesHook<[Compiler]>} */
			run: new AsyncSeriesHook(["compiler"]),
			/** @type {AsyncSeriesHook<[Compilation]>} */
			emit: new AsyncSeriesHook(["compilation"]),
			/** @type {AsyncSeriesHook<[Compilation]>} */
			afterEmit: new AsyncSeriesHook(["compilation"]),

			/** @type {SyncHook<[Compilation, CompilationParams]>} */
			thisCompilation: new SyncHook(["compilation", "params"]),
			/** @type {SyncHook<[Compilation, CompilationParams]>} */
			compilation: new SyncHook(["compilation", "params"]),
			/** @type {SyncHook<[NormalModuleFactory]>} */
			normalModuleFactory: new SyncHook(["normalModuleFactory"]),
			/** @type {SyncHook<[ContextModuleFactory]>}  */
			contextModuleFactory: new SyncHook(["contextModulefactory"]),

			/** @type {AsyncSeriesHook<[CompilationParams]>} */
			beforeCompile: new AsyncSeriesHook(["params"]),
			/** @type {SyncHook<[CompilationParams]>} */
			compile: new SyncHook(["params"]),
			/** @type {AsyncParallelHook<[Compilation], Module>} */
			make: new AsyncParallelHook(["compilation"]),
			/** @type {AsyncSeriesHook<[Compilation]>} */
			afterCompile: new AsyncSeriesHook(["compilation"]),

			/** @type {AsyncSeriesHook<[Compiler]>} */
			watchRun: new AsyncSeriesHook(["compiler"]),
			/** @type {SyncHook<[Error]>} */
			failed: new SyncHook(["error"]),
			/** @type {SyncHook<[string, string]>} */
			invalid: new SyncHook(["filename", "changeTime"]),
			/** @type {SyncHook<[]>} */
			watchClose: new SyncHook([]),

			// TODO the following hooks are weirdly located here
			// TODO move them for webpack 5
			/** @type {SyncHook<[]>} */
			environment: new SyncHook([]),
			/** @type {SyncHook<[]>} */
			afterEnvironment: new SyncHook([]),
			/** @type {SyncHook<[Compiler]>} */
			afterPlugins: new SyncHook(["compiler"]),
			/** @type {SyncHook<[Compiler]>} */
			afterResolvers: new SyncHook(["compiler"]),
			/** @type {SyncBailHook<[string, Entry], boolean>} */
			entryOption: new SyncBailHook(["context", "entry"])
		});

		/** @type {string=} */
		this.name = undefined;
		/** @type {Compilation=} */
		this.parentCompilation = undefined;
		/** @type {Compiler} */
		this.root = this;
		/** @type {string} */
		this.outputPath = "";

		/** @type {OutputFileSystem} */
		this.outputFileSystem = null;
		/** @type {IntermediateFileSystem} */
		this.intermediateFileSystem = null;
		/** @type {InputFileSystem} */
		this.inputFileSystem = null;
		this.watchFileSystem = null;

		/** @type {string|null} */
		this.recordsInputPath = null;
		/** @type {string|null} */
		this.recordsOutputPath = null;
		this.records = {};
		/** @type {Set<string>} */
		this.removedFiles = new Set();
		/** @type {Map<string, FileSystemInfoEntry | null>} */
		this.fileTimestamps = new Map();
		/** @type {Map<string, FileSystemInfoEntry | null>} */
		this.contextTimestamps = new Map();
		/** @type {ResolverFactory} */
		this.resolverFactory = new ResolverFactory();

		/** @type {WebpackOptions} */
		this.options = /** @type {WebpackOptions} */ ({});

		this.context = context;

		this.requestShortener = new RequestShortener(context);

		this.cache = new Cache();

		this.compilerPath = "";

		/** @type {boolean} */
		this.running = false;

		/** @type {boolean} */
		this.watchMode = false;

		/** @private @type {WeakMap<Source, { sizeOnlySource: SizeOnlySource, writtenTo: Map<string, number> }>} */
		this._assetEmittingSourceCache = new WeakMap();
		/** @private @type {Map<string, number>} */
		this._assetEmittingWrittenFiles = new Map();
	}

	/**
	 * @param {WatchOptions} watchOptions the watcher's options
	 * @param {Callback<Stats>} handler signals when the call finishes
	 * @returns {Watching} a compiler watcher
	 */
	watch(watchOptions, handler) {
		if (this.running) {
			return handler(new ConcurrentCompilationError());
		}

		this.running = true;
		this.watchMode = true;
		return new Watching(this, watchOptions, handler);
	}

	/**
	 * @param {Callback<Stats>} callback signals when the call finishes
	 * @returns {void}
	 */
	run(callback) {
		if (this.running) {
			return callback(new ConcurrentCompilationError());
		}

		const finalCallback = (err, stats) => {
			this.cache.beginIdle();
			this.running = false;
			if (err) {
				this.hooks.failed.call(err);
			}
			if (callback !== undefined) callback(err, stats);
			this.hooks.afterDone.call(stats);
		};

		const startTime = Date.now();

		this.running = true;

		const onCompiled = (err, compilation) => {
			if (err) return finalCallback(err);

			if (this.hooks.shouldEmit.call(compilation) === false) {
				const stats = new Stats(compilation);
				stats.startTime = startTime;
				stats.endTime = Date.now();
				this.hooks.done.callAsync(stats, err => {
					if (err) return finalCallback(err);
					return finalCallback(null, stats);
				});
				return;
			}

			process.nextTick(() => {
				this.emitAssets(compilation, err => {
					if (err) return finalCallback(err);

					if (compilation.hooks.needAdditionalPass.call()) {
						compilation.needAdditionalPass = true;

						const stats = new Stats(compilation);
						stats.startTime = startTime;
						stats.endTime = Date.now();
						this.hooks.done.callAsync(stats, err => {
							if (err) return finalCallback(err);

							this.hooks.additionalPass.callAsync(err => {
								if (err) return finalCallback(err);
								this.compile(onCompiled);
							});
						});
						return;
					}

					this.emitRecords(err => {
						if (err) return finalCallback(err);

						const stats = new Stats(compilation);
						stats.startTime = startTime;
						stats.endTime = Date.now();
						this.hooks.done.callAsync(stats, err => {
							if (err) return finalCallback(err);
							return finalCallback(null, stats);
						});
					});
				});
			});
		};

		this.cache.endIdle(err => {
			if (err) return finalCallback(err);

			this.hooks.beforeRun.callAsync(this, err => {
				if (err) return finalCallback(err);

				this.hooks.run.callAsync(this, err => {
					if (err) return finalCallback(err);

					this.readRecords(err => {
						if (err) return finalCallback(err);

						this.compile(onCompiled);
					});
				});
			});
		});
	}

	/**
	 * @param {RunAsChildCallback} callback signals when the call finishes
	 * @returns {void}
	 */
	runAsChild(callback) {
		this.compile((err, compilation) => {
			if (err) return callback(err);

			this.parentCompilation.children.push(compilation);
			for (const name of Object.keys(compilation.assets)) {
				this.parentCompilation.assets[name] = compilation.assets[name];
			}

			const entries = Array.from(
				compilation.entrypoints.values(),
				ep => ep.chunks
			).reduce((array, chunks) => {
				return array.concat(chunks);
			}, []);

			return callback(null, entries, compilation);
		});
	}

	purgeInputFileSystem() {
		if (this.inputFileSystem && this.inputFileSystem.purge) {
			this.inputFileSystem.purge();
		}
	}

	/**
	 * @param {Compilation} compilation the compilation
	 * @param {Callback<void>} callback signals when the assets are emitted
	 * @returns {void}
	 */
	emitAssets(compilation, callback) {
		let outputPath;

		const emitFiles = err => {
			if (err) return callback(err);

			asyncLib.forEachLimit(
				compilation.assets,
				15,
				(source, file, callback) => {
					let targetFile = file;
					const queryStringIdx = targetFile.indexOf("?");
					if (queryStringIdx >= 0) {
						targetFile = targetFile.substr(0, queryStringIdx);
					}

					const writeOut = err => {
						if (err) return callback(err);
						const targetPath = join(
							this.outputFileSystem,
							outputPath,
							targetFile
						);

						// check if the target file has already been written by this Compiler
						const targetFileGeneration = this._assetEmittingWrittenFiles.get(
							targetPath
						);

						// create an cache entry for this Source if not already existing
						let cacheEntry = this._assetEmittingSourceCache.get(source);
						if (cacheEntry === undefined) {
							cacheEntry = {
								sizeOnlySource: undefined,
								writtenTo: new Map()
							};
							this._assetEmittingSourceCache.set(source, cacheEntry);
						}

						// if the target file has already been written
						if (targetFileGeneration !== undefined) {
							// check if the Source has been written to this target file
							const writtenGeneration = cacheEntry.writtenTo.get(targetPath);
							if (writtenGeneration === targetFileGeneration) {
								// if yes, we skip writing the file
								// as it's already there
								// (we assume one doesn't remove files while the Compiler is running)
								return callback();
							}
						}

						// get the binary (Buffer) content from the Source
						/** @type {Buffer} */
						let content;
						if (typeof source.buffer === "function") {
							content = source.buffer();
						} else {
							const bufferOrString = source.source();
							if (Buffer.isBuffer(bufferOrString)) {
								content = bufferOrString;
							} else {
								content = Buffer.from(bufferOrString, "utf8");
							}
						}

						// Create a replacement resource which only allows to ask for size
						// This allows to GC all memory allocated by the Source
						// (expect when the Source is stored in any other cache)
						cacheEntry.sizeOnlySource = new SizeOnlySource(content.length);
						compilation.assets[file] = cacheEntry.sizeOnlySource;

						// Write the file to output file system
						this.outputFileSystem.writeFile(targetPath, content, err => {
							if (err) return callback(err);

							// information marker that the asset has been emitted
							compilation.emittedAssets.add(file);

							// cache the information that the Source has been written to that location
							const newGeneration =
								targetFileGeneration === undefined
									? 1
									: targetFileGeneration + 1;
							cacheEntry.writtenTo.set(targetPath, newGeneration);
							this._assetEmittingWrittenFiles.set(targetPath, newGeneration);
							callback();
						});
					};

					if (targetFile.match(/\/|\\/)) {
						const fs = this.outputFileSystem;
						const dir = dirname(fs, join(fs, outputPath, targetFile));
						mkdirp(fs, dir, writeOut);
					} else {
						writeOut();
					}
				},
				err => {
					if (err) return callback(err);

					this.hooks.afterEmit.callAsync(compilation, err => {
						if (err) return callback(err);

						return callback();
					});
				}
			);
		};

		this.hooks.emit.callAsync(compilation, err => {
			if (err) return callback(err);
			outputPath = compilation.getPath(this.outputPath, {});
			mkdirp(this.outputFileSystem, outputPath, emitFiles);
		});
	}

	/**
	 * @param {Callback<void>} callback signals when the call finishes
	 * @returns {void}
	 */
	emitRecords(callback) {
		if (!this.recordsOutputPath) return callback();

		const writeFile = () => {
			this.outputFileSystem.writeFile(
				this.recordsOutputPath,
				JSON.stringify(
					this.records,
					(n, value) => {
						if (
							typeof value === "object" &&
							value !== null &&
							!Array.isArray(value)
						) {
							const keys = Object.keys(value);
							if (!isSorted(keys)) {
								return sortObject(value, keys);
							}
						}
						return value;
					},
					2
				),
				callback
			);
		};

		const recordsOutputPathDirectory = dirname(
			this.outputFileSystem,
			this.recordsOutputPath
		);
		if (!recordsOutputPathDirectory) {
			return writeFile();
		}
		mkdirp(this.outputFileSystem, recordsOutputPathDirectory, err => {
			if (err) return callback(err);
			writeFile();
		});
	}

	/**
	 * @param {Callback<void>} callback signals when the call finishes
	 * @returns {void}
	 */
	readRecords(callback) {
		if (!this.recordsInputPath) {
			this.records = {};
			return callback();
		}
		this.inputFileSystem.stat(this.recordsInputPath, err => {
			// It doesn't exist
			// We can ignore this.
			if (err) return callback();

			this.inputFileSystem.readFile(this.recordsInputPath, (err, content) => {
				if (err) return callback(err);

				try {
					this.records = parseJson(content.toString("utf-8"));
				} catch (e) {
					e.message = "Cannot parse records: " + e.message;
					return callback(e);
				}

				return callback();
			});
		});
	}

	/**
	 * @param {Compilation} compilation the compilation
	 * @param {string} compilerName the compiler's name
	 * @param {number} compilerIndex the compiler's index
	 * @param {OutputOptions} outputOptions the output options
	 * @param {WebpackPluginInstance[]} plugins the plugins to apply
	 * @returns {Compiler} a child compiler
	 */
	createChildCompiler(
		compilation,
		compilerName,
		compilerIndex,
		outputOptions,
		plugins
	) {
		const childCompiler = new Compiler(this.context);
		if (Array.isArray(plugins)) {
			for (const plugin of plugins) {
				plugin.apply(childCompiler);
			}
		}
		for (const name in this.hooks) {
			if (
				![
					"make",
					"compile",
					"emit",
					"afterEmit",
					"invalid",
					"done",
					"thisCompilation"
				].includes(name)
			) {
				if (childCompiler.hooks[name]) {
					childCompiler.hooks[name].taps = this.hooks[name].taps.slice();
				}
			}
		}
		childCompiler.name = compilerName;
		childCompiler.outputPath = this.outputPath;
		childCompiler.inputFileSystem = this.inputFileSystem;
		childCompiler.outputFileSystem = null;
		childCompiler.resolverFactory = this.resolverFactory;
		childCompiler.fileTimestamps = this.fileTimestamps;
		childCompiler.contextTimestamps = this.contextTimestamps;
		childCompiler.compilerPath =
			this.compilerPath + "/" + compilerName + compilerIndex;

		const relativeCompilerName = makePathsRelative(
			this.context,
			compilerName,
			this.root
		);
		if (!this.records[relativeCompilerName]) {
			this.records[relativeCompilerName] = [];
		}
		if (this.records[relativeCompilerName][compilerIndex]) {
			childCompiler.records = this.records[relativeCompilerName][compilerIndex];
		} else {
			this.records[relativeCompilerName].push((childCompiler.records = {}));
		}

		childCompiler.options = Object.create(this.options);
		childCompiler.options.output = Object.create(childCompiler.options.output);
		for (const name in outputOptions) {
			childCompiler.options.output[name] = outputOptions[name];
		}
		childCompiler.parentCompilation = compilation;
		childCompiler.root = this.root;

		compilation.hooks.childCompiler.call(
			childCompiler,
			compilerName,
			compilerIndex
		);

		return childCompiler;
	}

	isChild() {
		return !!this.parentCompilation;
	}

	createCompilation() {
		return new Compilation(this);
	}

	/**
	 * @param {CompilationParams} params the compilation parameters
	 * @returns {Compilation} the created compilation
	 */
	newCompilation(params) {
		const compilation = this.createCompilation();
		compilation.name = this.name;
		compilation.records = this.records;
		this.hooks.thisCompilation.call(compilation, params);
		this.hooks.compilation.call(compilation, params);
		return compilation;
	}

	createNormalModuleFactory() {
		const normalModuleFactory = new NormalModuleFactory({
			context: this.options.context,
			fs: this.inputFileSystem,
			resolverFactory: this.resolverFactory,
			options: this.options.module || {}
		});
		this.hooks.normalModuleFactory.call(normalModuleFactory);
		return normalModuleFactory;
	}

	createContextModuleFactory() {
		const contextModuleFactory = new ContextModuleFactory(this.resolverFactory);
		this.hooks.contextModuleFactory.call(contextModuleFactory);
		return contextModuleFactory;
	}

	newCompilationParams() {
		const params = {
			normalModuleFactory: this.createNormalModuleFactory(),
			contextModuleFactory: this.createContextModuleFactory()
		};
		return params;
	}

	/**
	 * @param {Callback<Compilation>} callback signals when the compilation finishes
	 * @returns {void}
	 */
	compile(callback) {
		const params = this.newCompilationParams();
		this.hooks.beforeCompile.callAsync(params, err => {
			if (err) return callback(err);

			this.hooks.compile.call(params);

			const compilation = this.newCompilation(params);

			this.hooks.make.callAsync(compilation, err => {
				if (err) return callback(err);

				process.nextTick(() => {
					compilation.finish(err => {
						if (err) return callback(err);

						compilation.seal(err => {
							if (err) return callback(err);

							this.hooks.afterCompile.callAsync(compilation, err => {
								if (err) return callback(err);

								return callback(null, compilation);
							});
						});
					});
				});
			});
		});
	}

	/**
	 * @param {Callback<void>} callback signals when the compiler closes
	 * @returns {void}
	 */
	close(callback) {
		this.cache.shutdown(callback);
	}
}

module.exports = Compiler;<|MERGE_RESOLUTION|>--- conflicted
+++ resolved
@@ -93,13 +93,9 @@
 			shouldEmit: new SyncBailHook(["compilation"]),
 			/** @type {AsyncSeriesHook<[Stats]>} */
 			done: new AsyncSeriesHook(["stats"]),
-<<<<<<< HEAD
-			/** @type {SyncHook<Stats>} */
+			/** @type {SyncHook<[Stats]>} */
 			afterDone: new SyncHook(["stats"]),
-			/** @type {AsyncSeriesHook<>} */
-=======
 			/** @type {AsyncSeriesHook<[]>} */
->>>>>>> 9d05b680
 			additionalPass: new AsyncSeriesHook([]),
 			/** @type {AsyncSeriesHook<[Compiler]>} */
 			beforeRun: new AsyncSeriesHook(["compiler"]),
