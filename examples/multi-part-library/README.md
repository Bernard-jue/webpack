This example demonstrates how to build a complex library with webpack. The library consist of multiple parts that are usable on its own and together.

When using this library with script tags it exports itself to the namespace `MyLibrary` and each part to a property in this namespace (`MyLibrary.alpha` and `MyLibrary.beta`). When consuming the library with CommonsJs or AMD it just export each part.

We are using multiple entry points (`entry` option) to build every part of the library as separate output file. The `output.filename` option contains `[name]` to give each output file a different name.

We are using the `libraryTarget` option to generate a UMD ([Universal Module Definition](https://github.com/umdjs/umd)) module that is consumable in CommonsJs, AMD and with script tags. The `library` option defines the namespace. We are using `[name]` in the `library` option to give every entry a different namespace.

You can see that webpack automatically wraps your module so that it is consumable in every environment. All you need is this simple config.

Note: You can also use the `library` and `libraryTarget` options without multiple entry points. Then you don't need `[name]`.

Note: When your library has dependencies that should not be included in the compiled version, you can use the `externals` option. See [externals example](https://github.com/webpack/webpack/tree/master/examples/externals).

# webpack.config.js

```javascript
var path = require("path");
module.exports = {
	// mode: "development || "production",
	entry: {
		alpha: "./alpha",
		beta: "./beta"
	},
	output: {
		path: path.join(__dirname, "dist"),
		filename: "MyLibrary.[name].js",
		library: ["MyLibrary", "[name]"],
		libraryTarget: "umd"
	}
};
```

# dist/MyLibrary.alpha.js

```javascript
(function webpackUniversalModuleDefinition(root, factory) {
	if(typeof exports === 'object' && typeof module === 'object')
		module.exports = factory();
	else if(typeof define === 'function' && define.amd)
		define([], factory);
	else if(typeof exports === 'object')
		exports["alpha"] = factory();
	else
		root["MyLibrary"] = root["MyLibrary"] || {}, root["MyLibrary"]["alpha"] = factory();
})(window, function() {
```
<details><summary><code>return /******/ (function(modules) { /* webpackBootstrap */ })</code></summary>

``` js
return /******/ (function(modules, runtime) { // webpackBootstrap
/******/ 	"use strict";
/******/ 	// The module cache
/******/ 	var installedModules = {};
/******/
/******/ 	// The require function
/******/ 	function __webpack_require__(moduleId) {
/******/
/******/ 		// Check if module is in cache
/******/ 		if(installedModules[moduleId]) {
/******/ 			return installedModules[moduleId].exports;
/******/ 		}
/******/ 		// Create a new module (and put it into the cache)
/******/ 		var module = installedModules[moduleId] = {
/******/ 			i: moduleId,
/******/ 			l: false,
/******/ 			exports: {}
/******/ 		};
/******/
/******/ 		// Execute the module function
/******/ 		modules[moduleId].call(module.exports, module, module.exports, __webpack_require__);
/******/
/******/ 		// Flag the module as loaded
/******/ 		module.l = true;
/******/
/******/ 		// Return the exports of the module
/******/ 		return module.exports;
/******/ 	}
/******/
/******/
/******/
/******/ 	// the startup function
/******/ 	function startup() {
/******/ 		// Load entry module and return exports
/******/ 		return __webpack_require__(0);
/******/ 	};
/******/
/******/ 	// run startup
/******/ 	return startup();
/******/ })
/************************************************************************/
```

</details>

``` js
/******/ ([
/* 0 */
/*!******************!*\
  !*** ./alpha.js ***!
  \******************/
/*! other exports [maybe provided (runtime-defined)] [no usage info] */
/*! runtime requirements: module */
/***/ (function(module) {

module.exports = "alpha";

/***/ })
/******/ ]);
});
```

# dist/MyLibrary.beta.js

```javascript
(function webpackUniversalModuleDefinition(root, factory) {
	if(typeof exports === 'object' && typeof module === 'object')
		module.exports = factory();
	else if(typeof define === 'function' && define.amd)
		define([], factory);
	else if(typeof exports === 'object')
		exports["beta"] = factory();
	else
		root["MyLibrary"] = root["MyLibrary"] || {}, root["MyLibrary"]["beta"] = factory();
})(window, function() {
return /******/ (function(modules, runtime) { // webpackBootstrap
/******/ 	"use strict";
/******/ 	// The module cache
/******/ 	var installedModules = {};
/******/
/******/ 	// The require function
/******/ 	function __webpack_require__(moduleId) {
/******/
/******/ 		// Check if module is in cache
/******/ 		if(installedModules[moduleId]) {
/******/ 			return installedModules[moduleId].exports;
/******/ 		}
/******/ 		// Create a new module (and put it into the cache)
/******/ 		var module = installedModules[moduleId] = {
/******/ 			i: moduleId,
/******/ 			l: false,
/******/ 			exports: {}
/******/ 		};
/******/
/******/ 		// Execute the module function
/******/ 		modules[moduleId].call(module.exports, module, module.exports, __webpack_require__);
/******/
/******/ 		// Flag the module as loaded
/******/ 		module.l = true;
/******/
/******/ 		// Return the exports of the module
/******/ 		return module.exports;
/******/ 	}
/******/
/******/
/******/
/******/ 	// the startup function
/******/ 	function startup() {
/******/ 		// Load entry module and return exports
/******/ 		return __webpack_require__(1);
/******/ 	};
/******/
/******/ 	// run startup
/******/ 	return startup();
/******/ })
/************************************************************************/
/******/ ([
/* 0 */,
/* 1 */
/*!*****************!*\
  !*** ./beta.js ***!
  \*****************/
/*! other exports [maybe provided (runtime-defined)] [no usage info] */
/*! runtime requirements: module */
/***/ (function(module) {

module.exports = "beta";

/***/ })
/******/ ]);
});
```

# Info

## Unoptimized

```
Hash: 0a1b2c3d4e5f6a7b8c9d
<<<<<<< HEAD
Version: webpack 5.0.0-alpha.11
=======
Version: webpack 4.39.0
>>>>>>> f29445d4
             Asset      Size  Chunks             Chunk Names
MyLibrary.alpha.js  1.94 KiB     {0}  [emitted]  alpha
 MyLibrary.beta.js  1.94 KiB     {1}  [emitted]  beta
Entrypoint alpha = MyLibrary.alpha.js
Entrypoint beta = MyLibrary.beta.js
chunk {0} MyLibrary.alpha.js (alpha) 25 bytes [entry] [rendered]
    > ./alpha alpha
 [0] ./alpha.js 25 bytes {0} [built]
     [used exports unknown]
     entry ./alpha alpha
chunk {1} MyLibrary.beta.js (beta) 24 bytes [entry] [rendered]
    > ./beta beta
 [1] ./beta.js 24 bytes {1} [built]
     [used exports unknown]
     entry ./beta beta
```

## Production mode

```
Hash: 0a1b2c3d4e5f6a7b8c9d
<<<<<<< HEAD
Version: webpack 5.0.0-alpha.11
             Asset       Size  Chunks             Chunk Names
MyLibrary.alpha.js  481 bytes   {487}  [emitted]  alpha
 MyLibrary.beta.js  476 bytes   {904}  [emitted]  beta
=======
Version: webpack 4.39.0
             Asset      Size  Chunks             Chunk Names
MyLibrary.alpha.js  1.19 KiB       0  [emitted]  alpha
 MyLibrary.beta.js  1.19 KiB       1  [emitted]  beta
>>>>>>> f29445d4
Entrypoint alpha = MyLibrary.alpha.js
Entrypoint beta = MyLibrary.beta.js
chunk {487} MyLibrary.alpha.js (alpha) 25 bytes [entry] [rendered]
    > ./alpha alpha
 [758] ./alpha.js 25 bytes {487} [built]
       entry ./alpha alpha
chunk {904} MyLibrary.beta.js (beta) 24 bytes [entry] [rendered]
    > ./beta beta
 [97] ./beta.js 24 bytes {904} [built]
      entry ./beta beta
```<|MERGE_RESOLUTION|>--- conflicted
+++ resolved
@@ -99,7 +99,7 @@
 /*!******************!*\
   !*** ./alpha.js ***!
   \******************/
-/*! other exports [maybe provided (runtime-defined)] [no usage info] */
+/*! exports [maybe provided (runtime-defined)] [no usage info] */
 /*! runtime requirements: module */
 /***/ (function(module) {
 
@@ -170,7 +170,7 @@
 /*!*****************!*\
   !*** ./beta.js ***!
   \*****************/
-/*! other exports [maybe provided (runtime-defined)] [no usage info] */
+/*! exports [maybe provided (runtime-defined)] [no usage info] */
 /*! runtime requirements: module */
 /***/ (function(module) {
 
@@ -187,14 +187,10 @@
 
 ```
 Hash: 0a1b2c3d4e5f6a7b8c9d
-<<<<<<< HEAD
-Version: webpack 5.0.0-alpha.11
-=======
-Version: webpack 4.39.0
->>>>>>> f29445d4
+Version: webpack 5.0.0-alpha.18
              Asset      Size  Chunks             Chunk Names
-MyLibrary.alpha.js  1.94 KiB     {0}  [emitted]  alpha
- MyLibrary.beta.js  1.94 KiB     {1}  [emitted]  beta
+MyLibrary.alpha.js  1.93 KiB     {0}  [emitted]  alpha
+ MyLibrary.beta.js  1.93 KiB     {1}  [emitted]  beta
 Entrypoint alpha = MyLibrary.alpha.js
 Entrypoint beta = MyLibrary.beta.js
 chunk {0} MyLibrary.alpha.js (alpha) 25 bytes [entry] [rendered]
@@ -213,17 +209,10 @@
 
 ```
 Hash: 0a1b2c3d4e5f6a7b8c9d
-<<<<<<< HEAD
-Version: webpack 5.0.0-alpha.11
+Version: webpack 5.0.0-alpha.18
              Asset       Size  Chunks             Chunk Names
 MyLibrary.alpha.js  481 bytes   {487}  [emitted]  alpha
  MyLibrary.beta.js  476 bytes   {904}  [emitted]  beta
-=======
-Version: webpack 4.39.0
-             Asset      Size  Chunks             Chunk Names
-MyLibrary.alpha.js  1.19 KiB       0  [emitted]  alpha
- MyLibrary.beta.js  1.19 KiB       1  [emitted]  beta
->>>>>>> f29445d4
 Entrypoint alpha = MyLibrary.alpha.js
 Entrypoint beta = MyLibrary.beta.js
 chunk {487} MyLibrary.alpha.js (alpha) 25 bytes [entry] [rendered]
