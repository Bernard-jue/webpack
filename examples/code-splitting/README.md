This example illustrates a very simple case of Code Splitting with `require.ensure`.

* `a` and `b` are required normally via CommonJS
* `c` is depended through the `require.ensure` array.
  * This means: make it available, but don't execute it
  * webpack will load it on demand
* `b` and `d` are required via CommonJs in the `require.ensure` callback
  * webpack detects that these are in the on-demand-callback and
  * will load them on demand
  * webpacks optimizer can optimize `b` away
    * as it is already available through the parent chunks

You can see that webpack outputs two files/chunks:

* `output.js` is the entry chunk and contains
  * the module system
  * chunk loading logic
  * the entry point `example.js`
  * module `a`
  * module `b`
* `1.output.js` is an additional chunk (on demand loaded) and contains
  * module `c`
  * module `d`

You can see that chunks are loaded via JSONP. The additional chunks are pretty small and minimize well.

# example.js

``` javascript
var a = require("a");
var b = require("b");
require.ensure(["c"], function(require) {
    require("b").xyz();
    var d = require("d");
});
```


# dist/output.js

<details><summary><code>/******/ (function(modules) { /* webpackBootstrap */ })</code></summary>

``` javascript
/******/ (function(modules) { // webpackBootstrap
/******/ 	// install a JSONP callback for chunk loading
/******/ 	function webpackJsonpCallback(data) {
/******/ 		var chunkIds = data[0];
/******/ 		var moreModules = data[1];
/******/
/******/
/******/ 		// add "moreModules" to the modules object,
/******/ 		// then flag all "chunkIds" as loaded and fire callback
/******/ 		var moduleId, chunkId, i = 0, resolves = [];
/******/ 		for(;i < chunkIds.length; i++) {
/******/ 			chunkId = chunkIds[i];
/******/ 			if(installedChunks[chunkId]) {
/******/ 				resolves.push(installedChunks[chunkId][0]);
/******/ 			}
/******/ 			installedChunks[chunkId] = 0;
/******/ 		}
/******/ 		for(moduleId in moreModules) {
/******/ 			if(Object.prototype.hasOwnProperty.call(moreModules, moduleId)) {
/******/ 				modules[moduleId] = moreModules[moduleId];
/******/ 			}
/******/ 		}
/******/ 		if(parentJsonpFunction) parentJsonpFunction(data);
/******/
/******/ 		while(resolves.length) {
/******/ 			resolves.shift()();
/******/ 		}
/******/
/******/ 	};
/******/
/******/
/******/ 	// The module cache
/******/ 	var installedModules = {};
/******/
/******/ 	// object to store loaded and loading chunks
/******/ 	// undefined = chunk not loaded, null = chunk preloaded/prefetched
/******/ 	// Promise = chunk loading, 0 = chunk loaded
/******/ 	var installedChunks = {
/******/ 		0: 0
/******/ 	};
/******/
/******/
/******/
/******/ 	// script path function
/******/ 	function jsonpScriptSrc(chunkId) {
/******/ 		return __webpack_require__.p + "" + chunkId + ".output.js"
/******/ 	}
/******/
/******/ 	// The require function
/******/ 	function __webpack_require__(moduleId) {
/******/
/******/ 		// Check if module is in cache
/******/ 		if(installedModules[moduleId]) {
/******/ 			return installedModules[moduleId].exports;
/******/ 		}
/******/ 		// Create a new module (and put it into the cache)
/******/ 		var module = installedModules[moduleId] = {
/******/ 			i: moduleId,
/******/ 			l: false,
/******/ 			exports: {}
/******/ 		};
/******/
/******/ 		// Execute the module function
/******/ 		modules[moduleId].call(module.exports, module, module.exports, __webpack_require__);
/******/
/******/ 		// Flag the module as loaded
/******/ 		module.l = true;
/******/
/******/ 		// Return the exports of the module
/******/ 		return module.exports;
/******/ 	}
/******/
/******/ 	// This file contains only the entry chunk.
/******/ 	// The chunk loading function for additional chunks
/******/ 	__webpack_require__.e = function requireEnsure(chunkId) {
/******/ 		var promises = [];
/******/
/******/
/******/ 		// JSONP chunk loading for javascript
/******/
/******/ 		var installedChunkData = installedChunks[chunkId];
/******/ 		if(installedChunkData !== 0) { // 0 means "already installed".
/******/
/******/ 			// a Promise means "currently loading".
/******/ 			if(installedChunkData) {
/******/ 				promises.push(installedChunkData[2]);
/******/ 			} else {
/******/ 				// setup Promise in chunk cache
/******/ 				var promise = new Promise(function(resolve, reject) {
/******/ 					installedChunkData = installedChunks[chunkId] = [resolve, reject];
/******/ 				});
/******/ 				promises.push(installedChunkData[2] = promise);
/******/
/******/ 				// start chunk loading
/******/ 				var script = document.createElement('script');
/******/ 				var onScriptComplete;
/******/
/******/ 				script.charset = 'utf-8';
/******/ 				script.timeout = 120;
/******/ 				if (__webpack_require__.nc) {
/******/ 					script.setAttribute("nonce", __webpack_require__.nc);
/******/ 				}
/******/ 				script.src = jsonpScriptSrc(chunkId);
/******/
/******/ 				onScriptComplete = function (event) {
/******/ 					// avoid mem leaks in IE.
/******/ 					script.onerror = script.onload = null;
/******/ 					clearTimeout(timeout);
/******/ 					var chunk = installedChunks[chunkId];
/******/ 					if(chunk !== 0) {
/******/ 						if(chunk) {
/******/ 							var errorType = event && (event.type === 'load' ? 'missing' : event.type);
/******/ 							var realSrc = event && event.target && event.target.src;
/******/ 							var error = new Error('Loading chunk ' + chunkId + ' failed.\n(' + errorType + ': ' + realSrc + ')');
/******/ 							error.type = errorType;
/******/ 							error.request = realSrc;
/******/ 							chunk[1](error);
/******/ 						}
/******/ 						installedChunks[chunkId] = undefined;
/******/ 					}
/******/ 				};
/******/ 				var timeout = setTimeout(function(){
/******/ 					onScriptComplete({ type: 'timeout', target: script });
/******/ 				}, 120000);
/******/ 				script.onerror = script.onload = onScriptComplete;
/******/ 				document.head.appendChild(script);
/******/ 			}
/******/ 		}
/******/ 		return Promise.all(promises);
/******/ 	};
/******/
/******/ 	// expose the modules object (__webpack_modules__)
/******/ 	__webpack_require__.m = modules;
/******/
/******/ 	// expose the module cache
/******/ 	__webpack_require__.c = installedModules;
/******/
/******/ 	// define getter function for harmony exports
/******/ 	__webpack_require__.d = function(exports, name, getter) {
/******/ 		if(!__webpack_require__.o(exports, name)) {
/******/ 			Object.defineProperty(exports, name, { enumerable: true, get: getter });
/******/ 		}
/******/ 	};
/******/
/******/ 	// define __esModule on exports
/******/ 	__webpack_require__.r = function(exports) {
/******/ 		if(typeof Symbol !== 'undefined' && Symbol.toStringTag) {
/******/ 			Object.defineProperty(exports, Symbol.toStringTag, { value: 'Module' });
/******/ 		}
/******/ 		Object.defineProperty(exports, '__esModule', { value: true });
/******/ 	};
/******/
/******/ 	// create a fake namespace object
/******/ 	// mode & 1: value is a module id, require it
/******/ 	// mode & 2: merge all properties of value into the ns
/******/ 	// mode & 4: return value when already ns object
/******/ 	// mode & 8|1: behave like require
/******/ 	__webpack_require__.t = function(value, mode) {
/******/ 		if(mode & 1) value = __webpack_require__(value);
/******/ 		if(mode & 8) return value;
/******/ 		if((mode & 4) && typeof value === 'object' && value && value.__esModule) return value;
/******/ 		var ns = Object.create(null);
/******/ 		__webpack_require__.r(ns);
/******/ 		Object.defineProperty(ns, 'default', { enumerable: true, value: value });
/******/ 		if(mode & 2 && typeof value != 'string') for(var key in value) __webpack_require__.d(ns, key, function(key) { return value[key]; }.bind(null, key));
/******/ 		return ns;
/******/ 	};
/******/
/******/ 	// getDefaultExport function for compatibility with non-harmony modules
/******/ 	__webpack_require__.n = function(module) {
/******/ 		var getter = module && module.__esModule ?
/******/ 			function getDefault() { return module['default']; } :
/******/ 			function getModuleExports() { return module; };
/******/ 		__webpack_require__.d(getter, 'a', getter);
/******/ 		return getter;
/******/ 	};
/******/
/******/ 	// Object.prototype.hasOwnProperty.call
/******/ 	__webpack_require__.o = function(object, property) { return Object.prototype.hasOwnProperty.call(object, property); };
/******/
/******/ 	// __webpack_public_path__
/******/ 	__webpack_require__.p = "dist/";
/******/
/******/ 	// on error function for async loading
/******/ 	__webpack_require__.oe = function(err) { console.error(err); throw err; };
/******/
/******/ 	var jsonpArray = window["webpackJsonp"] = window["webpackJsonp"] || [];
/******/ 	var oldJsonpFunction = jsonpArray.push.bind(jsonpArray);
/******/ 	jsonpArray.push = webpackJsonpCallback;
/******/ 	jsonpArray = jsonpArray.slice();
/******/ 	for(var i = 0; i < jsonpArray.length; i++) webpackJsonpCallback(jsonpArray[i]);
/******/ 	var parentJsonpFunction = oldJsonpFunction;
/******/
/******/
/******/ 	// Load entry module and return exports
/******/ 	return __webpack_require__(__webpack_require__.s = 0);
/******/ })
/************************************************************************/
```

</details>

``` javascript
/******/ ([
/* 0 */
/*!********************!*\
  !*** ./example.js ***!
  \********************/
/*! no static exports found */
/***/ (function(module, exports, __webpack_require__) {

var a = __webpack_require__(/*! a */ 1);
var b = __webpack_require__(/*! b */ 2);
__webpack_require__.e(/*! require.ensure */ 1).then((function(require) {
    __webpack_require__(/*! b */ 2).xyz();
    var d = __webpack_require__(/*! d */ 4);
}).bind(null, __webpack_require__)).catch(__webpack_require__.oe);

/***/ }),
/* 1 */
/*!***************************!*\
  !*** ./node_modules/a.js ***!
  \***************************/
/*! no static exports found */
/***/ (function(module, exports) {

// module a

/***/ }),
/* 2 */
/*!***************************!*\
  !*** ./node_modules/b.js ***!
  \***************************/
/*! no static exports found */
/***/ (function(module, exports) {

// module b

/***/ })
/******/ ]);
```

# dist/1.output.js

``` javascript
(window["webpackJsonp"] = window["webpackJsonp"] || []).push([[1],[
/* 0 */,
/* 1 */,
/* 2 */,
/* 3 */
/*!***************************!*\
  !*** ./node_modules/c.js ***!
  \***************************/
/*! no static exports found */
/***/ (function(module, exports) {

// module c

/***/ }),
/* 4 */
/*!***************************!*\
  !*** ./node_modules/d.js ***!
  \***************************/
/*! no static exports found */
/***/ (function(module, exports) {

// module d

/***/ })
]]);
```

Minimized

``` javascript
(window.webpackJsonp=window.webpackJsonp||[]).push([[1],[,,,function(n,o){},function(n,o){}]]);
```

# Info

## Unoptimized

```
Hash: 0a1b2c3d4e5f6a7b8c9d
<<<<<<< HEAD
Version: webpack 5.0.0-next
      Asset       Size  Chunks             Chunk Names
1.output.js  490 bytes       1  [emitted]  
  output.js   8.75 KiB       0  [emitted]  main
=======
Version: webpack 4.28.0
      Asset       Size  Chunks             Chunk Names
1.output.js  490 bytes       1  [emitted]  
  output.js   8.69 KiB       0  [emitted]  main
>>>>>>> e871eeb1
Entrypoint main = output.js
chunk    {0} output.js (main) 166 bytes >{1}< [entry] [rendered]
    > .\example.js main
 [0] ./example.js 144 bytes {0} [built]
     [used exports unknown]
     entry .\example.js  main
     + 2 hidden modules
chunk    {1} 1.output.js 22 bytes <{0}> [rendered]
    > [0] ./example.js 3:0-6:2
    2 modules
```

## Production mode

```
Hash: 0a1b2c3d4e5f6a7b8c9d
<<<<<<< HEAD
Version: webpack 5.0.0-next
      Asset      Size  Chunks             Chunk Names
1.output.js  95 bytes       1  [emitted]  
  output.js  2.08 KiB       0  [emitted]  main
=======
Version: webpack 4.28.0
      Asset      Size  Chunks             Chunk Names
1.output.js  95 bytes       1  [emitted]  
  output.js  2.05 KiB       0  [emitted]  main
>>>>>>> e871eeb1
Entrypoint main = output.js
chunk    {0} output.js (main) 166 bytes >{1}< [entry] [rendered]
    > .\example.js main
 [1] ./example.js 144 bytes {0} [built]
     entry .\example.js  main
     + 2 hidden modules
chunk    {1} 1.output.js 22 bytes <{0}> [rendered]
    > [1] ./example.js 3:0-6:2
    2 modules
```<|MERGE_RESOLUTION|>--- conflicted
+++ resolved
@@ -41,53 +41,10 @@
 <details><summary><code>/******/ (function(modules) { /* webpackBootstrap */ })</code></summary>
 
 ``` javascript
-/******/ (function(modules) { // webpackBootstrap
-/******/ 	// install a JSONP callback for chunk loading
-/******/ 	function webpackJsonpCallback(data) {
-/******/ 		var chunkIds = data[0];
-/******/ 		var moreModules = data[1];
-/******/
-/******/
-/******/ 		// add "moreModules" to the modules object,
-/******/ 		// then flag all "chunkIds" as loaded and fire callback
-/******/ 		var moduleId, chunkId, i = 0, resolves = [];
-/******/ 		for(;i < chunkIds.length; i++) {
-/******/ 			chunkId = chunkIds[i];
-/******/ 			if(installedChunks[chunkId]) {
-/******/ 				resolves.push(installedChunks[chunkId][0]);
-/******/ 			}
-/******/ 			installedChunks[chunkId] = 0;
-/******/ 		}
-/******/ 		for(moduleId in moreModules) {
-/******/ 			if(Object.prototype.hasOwnProperty.call(moreModules, moduleId)) {
-/******/ 				modules[moduleId] = moreModules[moduleId];
-/******/ 			}
-/******/ 		}
-/******/ 		if(parentJsonpFunction) parentJsonpFunction(data);
-/******/
-/******/ 		while(resolves.length) {
-/******/ 			resolves.shift()();
-/******/ 		}
-/******/
-/******/ 	};
-/******/
-/******/
+/******/ (function(modules, runtime) { // webpackBootstrap
+/******/ 	"use strict";
 /******/ 	// The module cache
 /******/ 	var installedModules = {};
-/******/
-/******/ 	// object to store loaded and loading chunks
-/******/ 	// undefined = chunk not loaded, null = chunk preloaded/prefetched
-/******/ 	// Promise = chunk loading, 0 = chunk loaded
-/******/ 	var installedChunks = {
-/******/ 		0: 0
-/******/ 	};
-/******/
-/******/
-/******/
-/******/ 	// script path function
-/******/ 	function jsonpScriptSrc(chunkId) {
-/******/ 		return __webpack_require__.p + "" + chunkId + ".output.js"
-/******/ 	}
 /******/
 /******/ 	// The require function
 /******/ 	function __webpack_require__(moduleId) {
@@ -113,180 +70,217 @@
 /******/ 		return module.exports;
 /******/ 	}
 /******/
-/******/ 	// This file contains only the entry chunk.
-/******/ 	// The chunk loading function for additional chunks
-/******/ 	__webpack_require__.e = function requireEnsure(chunkId) {
-/******/ 		var promises = [];
-/******/
-/******/
-/******/ 		// JSONP chunk loading for javascript
-/******/
-/******/ 		var installedChunkData = installedChunks[chunkId];
-/******/ 		if(installedChunkData !== 0) { // 0 means "already installed".
-/******/
-/******/ 			// a Promise means "currently loading".
-/******/ 			if(installedChunkData) {
-/******/ 				promises.push(installedChunkData[2]);
-/******/ 			} else {
-/******/ 				// setup Promise in chunk cache
-/******/ 				var promise = new Promise(function(resolve, reject) {
-/******/ 					installedChunkData = installedChunks[chunkId] = [resolve, reject];
-/******/ 				});
-/******/ 				promises.push(installedChunkData[2] = promise);
-/******/
-/******/ 				// start chunk loading
-/******/ 				var script = document.createElement('script');
-/******/ 				var onScriptComplete;
-/******/
-/******/ 				script.charset = 'utf-8';
-/******/ 				script.timeout = 120;
-/******/ 				if (__webpack_require__.nc) {
-/******/ 					script.setAttribute("nonce", __webpack_require__.nc);
-/******/ 				}
-/******/ 				script.src = jsonpScriptSrc(chunkId);
-/******/
-/******/ 				onScriptComplete = function (event) {
-/******/ 					// avoid mem leaks in IE.
-/******/ 					script.onerror = script.onload = null;
-/******/ 					clearTimeout(timeout);
-/******/ 					var chunk = installedChunks[chunkId];
-/******/ 					if(chunk !== 0) {
-/******/ 						if(chunk) {
+/******/
+/******/ 	// expose the modules object (__webpack_modules__)
+/******/ 	__webpack_require__.m = modules;
+/******/
+/******/ 	// initialize runtime
+/******/ 	runtime(__webpack_require__);
+/******/
+/******/ 	// Load entry module and return exports
+/******/ 	return __webpack_require__(0);
+/******/ })
+/************************************************************************/
+```
+
+</details>
+
+``` javascript
+/******/ ([
+/* 0 */
+/*!********************!*\
+  !*** ./example.js ***!
+  \********************/
+/*! no static exports found */
+/*! runtime requirements: __webpack_require__, __webpack_require__.e */
+/***/ (function(__unusedmodule, __unusedexports, __webpack_require__) {
+
+var a = __webpack_require__(/*! a */ 1);
+var b = __webpack_require__(/*! b */ 2);
+__webpack_require__.e(/*! require.ensure */ 3).then((function(require) {
+    __webpack_require__(/*! b */ 2).xyz();
+    var d = __webpack_require__(/*! d */ 4);
+}).bind(null, __webpack_require__)).catch(__webpack_require__.oe);
+
+/***/ }),
+/* 1 */
+/*!***************************!*\
+  !*** ./node_modules/a.js ***!
+  \***************************/
+/*! no static exports found */
+/*! runtime requirements:  */
+/***/ (function() {
+
+// module a
+
+/***/ }),
+/* 2 */
+/*!***************************!*\
+  !*** ./node_modules/b.js ***!
+  \***************************/
+/*! no static exports found */
+/*! runtime requirements:  */
+/***/ (function() {
+
+// module b
+
+/***/ })
+/******/ ],
+```
+
+<details><summary><code>function(__webpack_require__) { /* webpackRuntimeModules */ });</code></summary>
+
+``` js
+/******/ function(__webpack_require__) { // webpackRuntimeModules
+/******/ 	"use strict";
+/******/ 
+/******/ 	/* webpack/runtime/ensure chunk */
+/******/ 	!function() {
+/******/ 		__webpack_require__.f = {};
+/******/ 		// This file contains only the entry chunk.
+/******/ 		// The chunk loading function for additional chunks
+/******/ 		__webpack_require__.e = function requireEnsure(chunkId) {
+/******/ 			return Promise.all(Object.keys(__webpack_require__.f).reduce(function(promises, key) { __webpack_require__.f[key](chunkId, promises); return promises; }, []));
+/******/ 		};
+/******/ 	}();
+/******/ 	
+/******/ 	/* webpack/runtime/publicPath */
+/******/ 	!function() {
+/******/ 		__webpack_require__.p = "dist/";
+/******/ 	}();
+/******/ 	
+/******/ 	/* webpack/runtime/get javascript chunk filename */
+/******/ 	!function() {
+/******/ 		__webpack_require__.u = function(chunkId) {
+/******/ 			return "" + chunkId + ".output.js";
+/******/ 		};
+/******/ 	}();
+/******/ 	
+/******/ 	/* webpack/runtime/jsonp chunk loading */
+/******/ 	!function() {
+/******/ 		
+/******/ 		
+/******/ 		// object to store loaded and loading chunks
+/******/ 		// undefined = chunk not loaded, null = chunk preloaded/prefetched
+/******/ 		// Promise = chunk loading, 0 = chunk loaded
+/******/ 		var installedChunks = {
+/******/ 			404: 0
+/******/ 		};
+/******/ 		
+/******/ 		
+/******/ 		
+/******/ 		__webpack_require__.f.j = function(chunkId, promises) {
+/******/ 			// JSONP chunk loading for javascript
+/******/ 			var installedChunkData = installedChunks[chunkId];
+/******/ 			if(installedChunkData !== 0) { // 0 means "already installed".
+/******/ 		
+/******/ 				// a Promise means "currently loading".
+/******/ 				if(installedChunkData) {
+/******/ 					promises.push(installedChunkData[2]);
+/******/ 				} else {
+/******/ 					// setup Promise in chunk cache
+/******/ 					var promise = new Promise(function(resolve, reject) {
+/******/ 						installedChunkData = installedChunks[chunkId] = [resolve, reject];
+/******/ 					});
+/******/ 					promises.push(installedChunkData[2] = promise);
+/******/ 		
+/******/ 					// start chunk loading
+/******/ 					var url = __webpack_require__.p + __webpack_require__.u(chunkId);
+/******/ 					var loadingEnded = function() { if(installedChunks[chunkId]) return installedChunks[chunkId][1]; if(installedChunks[chunkId] !== 0) installedChunks[chunkId] = undefined; };
+/******/ 					var script = document.createElement('script');
+/******/ 					var onScriptComplete;
+/******/ 		
+/******/ 					script.charset = 'utf-8';
+/******/ 					script.timeout = 120;
+/******/ 					if (__webpack_require__.nc) {
+/******/ 						script.setAttribute("nonce", __webpack_require__.nc);
+/******/ 					}
+/******/ 					script.src = url;
+/******/ 		
+/******/ 					onScriptComplete = function (event) {
+/******/ 						// avoid mem leaks in IE.
+/******/ 						script.onerror = script.onload = null;
+/******/ 						clearTimeout(timeout);
+/******/ 						var reportError = loadingEnded();
+/******/ 						if(reportError) {
 /******/ 							var errorType = event && (event.type === 'load' ? 'missing' : event.type);
 /******/ 							var realSrc = event && event.target && event.target.src;
 /******/ 							var error = new Error('Loading chunk ' + chunkId + ' failed.\n(' + errorType + ': ' + realSrc + ')');
 /******/ 							error.type = errorType;
 /******/ 							error.request = realSrc;
-/******/ 							chunk[1](error);
+/******/ 							reportError(error);
 /******/ 						}
-/******/ 						installedChunks[chunkId] = undefined;
-/******/ 					}
-/******/ 				};
-/******/ 				var timeout = setTimeout(function(){
-/******/ 					onScriptComplete({ type: 'timeout', target: script });
-/******/ 				}, 120000);
-/******/ 				script.onerror = script.onload = onScriptComplete;
-/******/ 				document.head.appendChild(script);
+/******/ 					};
+/******/ 					var timeout = setTimeout(function(){
+/******/ 						onScriptComplete({ type: 'timeout', target: script });
+/******/ 					}, 120000);
+/******/ 					script.onerror = script.onload = onScriptComplete;
+/******/ 					document.head.appendChild(script);
+/******/ 		
+/******/ 					// no HMR
+/******/ 				}
 /******/ 			}
-/******/ 		}
-/******/ 		return Promise.all(promises);
-/******/ 	};
-/******/
-/******/ 	// expose the modules object (__webpack_modules__)
-/******/ 	__webpack_require__.m = modules;
-/******/
-/******/ 	// expose the module cache
-/******/ 	__webpack_require__.c = installedModules;
-/******/
-/******/ 	// define getter function for harmony exports
-/******/ 	__webpack_require__.d = function(exports, name, getter) {
-/******/ 		if(!__webpack_require__.o(exports, name)) {
-/******/ 			Object.defineProperty(exports, name, { enumerable: true, get: getter });
-/******/ 		}
-/******/ 	};
-/******/
-/******/ 	// define __esModule on exports
-/******/ 	__webpack_require__.r = function(exports) {
-/******/ 		if(typeof Symbol !== 'undefined' && Symbol.toStringTag) {
-/******/ 			Object.defineProperty(exports, Symbol.toStringTag, { value: 'Module' });
-/******/ 		}
-/******/ 		Object.defineProperty(exports, '__esModule', { value: true });
-/******/ 	};
-/******/
-/******/ 	// create a fake namespace object
-/******/ 	// mode & 1: value is a module id, require it
-/******/ 	// mode & 2: merge all properties of value into the ns
-/******/ 	// mode & 4: return value when already ns object
-/******/ 	// mode & 8|1: behave like require
-/******/ 	__webpack_require__.t = function(value, mode) {
-/******/ 		if(mode & 1) value = __webpack_require__(value);
-/******/ 		if(mode & 8) return value;
-/******/ 		if((mode & 4) && typeof value === 'object' && value && value.__esModule) return value;
-/******/ 		var ns = Object.create(null);
-/******/ 		__webpack_require__.r(ns);
-/******/ 		Object.defineProperty(ns, 'default', { enumerable: true, value: value });
-/******/ 		if(mode & 2 && typeof value != 'string') for(var key in value) __webpack_require__.d(ns, key, function(key) { return value[key]; }.bind(null, key));
-/******/ 		return ns;
-/******/ 	};
-/******/
-/******/ 	// getDefaultExport function for compatibility with non-harmony modules
-/******/ 	__webpack_require__.n = function(module) {
-/******/ 		var getter = module && module.__esModule ?
-/******/ 			function getDefault() { return module['default']; } :
-/******/ 			function getModuleExports() { return module; };
-/******/ 		__webpack_require__.d(getter, 'a', getter);
-/******/ 		return getter;
-/******/ 	};
-/******/
-/******/ 	// Object.prototype.hasOwnProperty.call
-/******/ 	__webpack_require__.o = function(object, property) { return Object.prototype.hasOwnProperty.call(object, property); };
-/******/
-/******/ 	// __webpack_public_path__
-/******/ 	__webpack_require__.p = "dist/";
-/******/
-/******/ 	// on error function for async loading
-/******/ 	__webpack_require__.oe = function(err) { console.error(err); throw err; };
-/******/
-/******/ 	var jsonpArray = window["webpackJsonp"] = window["webpackJsonp"] || [];
-/******/ 	var oldJsonpFunction = jsonpArray.push.bind(jsonpArray);
-/******/ 	jsonpArray.push = webpackJsonpCallback;
-/******/ 	jsonpArray = jsonpArray.slice();
-/******/ 	for(var i = 0; i < jsonpArray.length; i++) webpackJsonpCallback(jsonpArray[i]);
-/******/ 	var parentJsonpFunction = oldJsonpFunction;
-/******/
-/******/
-/******/ 	// Load entry module and return exports
-/******/ 	return __webpack_require__(__webpack_require__.s = 0);
-/******/ })
-/************************************************************************/
+/******/ 		
+/******/ 			// no chunk preloading needed
+/******/ 		};
+/******/ 		
+/******/ 		// no prefetching
+/******/ 		
+/******/ 		// no HMR
+/******/ 		
+/******/ 		// no HMR manifest
+/******/ 		
+/******/ 		// no deferred startup
+/******/ 		
+/******/ 		// install a JSONP callback for chunk loading
+/******/ 		function webpackJsonpCallback(data) {
+/******/ 			var chunkIds = data[0];
+/******/ 			var moreModules = data[1];
+/******/ 		
+/******/ 			var runtime = data[3];
+/******/ 		
+/******/ 			// add "moreModules" to the modules object,
+/******/ 			// then flag all "chunkIds" as loaded and fire callback
+/******/ 			var moduleId, chunkId, i = 0, resolves = [];
+/******/ 			for(;i < chunkIds.length; i++) {
+/******/ 				chunkId = chunkIds[i];
+/******/ 				if(installedChunks[chunkId]) {
+/******/ 					resolves.push(installedChunks[chunkId][0]);
+/******/ 				}
+/******/ 				installedChunks[chunkId] = 0;
+/******/ 			}
+/******/ 			for(moduleId in moreModules) {
+/******/ 				if(Object.prototype.hasOwnProperty.call(moreModules, moduleId)) {
+/******/ 					__webpack_require__.m[moduleId] = moreModules[moduleId];
+/******/ 				}
+/******/ 			}
+/******/ 			if(runtime) runtime(__webpack_require__);
+/******/ 			if(parentJsonpFunction) parentJsonpFunction(data);
+/******/ 		
+/******/ 			while(resolves.length) {
+/******/ 				resolves.shift()();
+/******/ 			}
+/******/ 		
+/******/ 		};
+/******/ 		
+/******/ 		var jsonpArray = window["webpackJsonp"] = window["webpackJsonp"] || [];
+/******/ 		var oldJsonpFunction = jsonpArray.push.bind(jsonpArray);
+/******/ 		jsonpArray.push = webpackJsonpCallback;
+/******/ 		
+/******/ 		var parentJsonpFunction = oldJsonpFunction;
+/******/ 	}();
+/******/ 	
+/******/ }
+);
 ```
 
 </details>
 
-``` javascript
-/******/ ([
-/* 0 */
-/*!********************!*\
-  !*** ./example.js ***!
-  \********************/
-/*! no static exports found */
-/***/ (function(module, exports, __webpack_require__) {
-
-var a = __webpack_require__(/*! a */ 1);
-var b = __webpack_require__(/*! b */ 2);
-__webpack_require__.e(/*! require.ensure */ 1).then((function(require) {
-    __webpack_require__(/*! b */ 2).xyz();
-    var d = __webpack_require__(/*! d */ 4);
-}).bind(null, __webpack_require__)).catch(__webpack_require__.oe);
-
-/***/ }),
-/* 1 */
-/*!***************************!*\
-  !*** ./node_modules/a.js ***!
-  \***************************/
-/*! no static exports found */
-/***/ (function(module, exports) {
-
-// module a
-
-/***/ }),
-/* 2 */
-/*!***************************!*\
-  !*** ./node_modules/b.js ***!
-  \***************************/
-/*! no static exports found */
-/***/ (function(module, exports) {
-
-// module b
-
-/***/ })
-/******/ ]);
-```
-
-# dist/1.output.js
-
-``` javascript
-(window["webpackJsonp"] = window["webpackJsonp"] || []).push([[1],[
+
+# dist/3.output.js
+
+``` javascript
+(window["webpackJsonp"] = window["webpackJsonp"] || []).push([[3],[
 /* 0 */,
 /* 1 */,
 /* 2 */,
@@ -295,7 +289,8 @@
   !*** ./node_modules/c.js ***!
   \***************************/
 /*! no static exports found */
-/***/ (function(module, exports) {
+/*! runtime requirements:  */
+/***/ (function() {
 
 // module c
 
@@ -305,7 +300,8 @@
   !*** ./node_modules/d.js ***!
   \***************************/
 /*! no static exports found */
-/***/ (function(module, exports) {
+/*! runtime requirements:  */
+/***/ (function() {
 
 // module d
 
@@ -316,7 +312,7 @@
 Minimized
 
 ``` javascript
-(window.webpackJsonp=window.webpackJsonp||[]).push([[1],[,,,function(n,o){},function(n,o){}]]);
+(window.webpackJsonp=window.webpackJsonp||[]).push([[3],{227:function(){},33:function(){}}]);
 ```
 
 # Info
@@ -325,51 +321,57 @@
 
 ```
 Hash: 0a1b2c3d4e5f6a7b8c9d
-<<<<<<< HEAD
 Version: webpack 5.0.0-next
       Asset       Size  Chunks             Chunk Names
-1.output.js  490 bytes       1  [emitted]  
-  output.js   8.75 KiB       0  [emitted]  main
-=======
-Version: webpack 4.28.0
-      Asset       Size  Chunks             Chunk Names
-1.output.js  490 bytes       1  [emitted]  
-  output.js   8.69 KiB       0  [emitted]  main
->>>>>>> e871eeb1
+3.output.js  520 bytes     {3}  [emitted]
+  output.js   7.64 KiB   {404}  [emitted]  main
 Entrypoint main = output.js
-chunk    {0} output.js (main) 166 bytes >{1}< [entry] [rendered]
+chunk {3} 3.output.js 22 bytes <{404}> [rendered]
+    > [0] ./example.js 3:0-6:2
+ [3] ./node_modules/c.js 11 bytes {3} [built]
+     [used exports unknown]
+     require.ensure item c [0] ./example.js 3:0-6:2
+ [4] ./node_modules/d.js 11 bytes {3} [built]
+     [used exports unknown]
+     cjs require d [0] ./example.js 5:12-24
+chunk {404} output.js (main) 161 bytes (javascript) 3.55 KiB (runtime) >{3}< [entry] [rendered]
     > .\example.js main
- [0] ./example.js 144 bytes {0} [built]
-     [used exports unknown]
-     entry .\example.js  main
-     + 2 hidden modules
-chunk    {1} 1.output.js 22 bytes <{0}> [rendered]
-    > [0] ./example.js 3:0-6:2
-    2 modules
+ [0] ./example.js 139 bytes {404} [built]
+     [used exports unknown]
+     entry .\example.js main
+ [1] ./node_modules/a.js 11 bytes {404} [built]
+     [used exports unknown]
+     cjs require a [0] ./example.js 1:8-20
+ [2] ./node_modules/b.js 11 bytes {404} [built]
+     [used exports unknown]
+     cjs require b [0] ./example.js 2:8-20
+     cjs require b [0] ./example.js 4:4-16
+     + 4 hidden chunk modules
 ```
 
 ## Production mode
 
 ```
 Hash: 0a1b2c3d4e5f6a7b8c9d
-<<<<<<< HEAD
 Version: webpack 5.0.0-next
       Asset      Size  Chunks             Chunk Names
-1.output.js  95 bytes       1  [emitted]  
-  output.js  2.08 KiB       0  [emitted]  main
-=======
-Version: webpack 4.28.0
-      Asset      Size  Chunks             Chunk Names
-1.output.js  95 bytes       1  [emitted]  
-  output.js  2.05 KiB       0  [emitted]  main
->>>>>>> e871eeb1
+3.output.js  93 bytes     {3}  [emitted]
+  output.js  1.45 KiB   {404}  [emitted]  main
 Entrypoint main = output.js
-chunk    {0} output.js (main) 166 bytes >{1}< [entry] [rendered]
+chunk {3} 3.output.js 22 bytes <{404}> [rendered]
+    > [275] ./example.js 3:0-6:2
+  [33] ./node_modules/d.js 11 bytes {3} [built]
+       cjs require d [275] ./example.js 5:12-24
+ [227] ./node_modules/c.js 11 bytes {3} [built]
+       require.ensure item c [275] ./example.js 3:0-6:2
+chunk {404} output.js (main) 161 bytes (javascript) 3.55 KiB (runtime) >{3}< [entry] [rendered]
     > .\example.js main
- [1] ./example.js 144 bytes {0} [built]
-     entry .\example.js  main
-     + 2 hidden modules
-chunk    {1} 1.output.js 22 bytes <{0}> [rendered]
-    > [1] ./example.js 3:0-6:2
-    2 modules
+  [54] ./node_modules/a.js 11 bytes {404} [built]
+       cjs require a [275] ./example.js 1:8-20
+ [215] ./node_modules/b.js 11 bytes {404} [built]
+       cjs require b [275] ./example.js 2:8-20
+       cjs require b [275] ./example.js 4:4-16
+ [275] ./example.js 139 bytes {404} [built]
+       entry .\example.js main
+     + 4 hidden chunk modules
 ```