--- conflicted
+++ resolved
@@ -51,7 +51,8 @@
 <details><summary><code>/******/ (function(modules) { /* webpackBootstrap */ })</code></summary>
 
 ``` javascript
-/******/ (function(modules) { // webpackBootstrap
+/******/ (function(modules, runtime) { // webpackBootstrap
+/******/ 	"use strict";
 /******/ 	// The module cache
 /******/ 	var installedModules = {};
 /******/
@@ -80,61 +81,10 @@
 /******/ 	}
 /******/
 /******/
-/******/ 	// expose the modules object (__webpack_modules__)
-/******/ 	__webpack_require__.m = modules;
-/******/
-/******/ 	// expose the module cache
-/******/ 	__webpack_require__.c = installedModules;
-/******/
-/******/ 	// define getter function for harmony exports
-/******/ 	__webpack_require__.d = function(exports, name, getter) {
-/******/ 		if(!__webpack_require__.o(exports, name)) {
-/******/ 			Object.defineProperty(exports, name, { enumerable: true, get: getter });
-/******/ 		}
-/******/ 	};
-/******/
-/******/ 	// define __esModule on exports
-/******/ 	__webpack_require__.r = function(exports) {
-/******/ 		if(typeof Symbol !== 'undefined' && Symbol.toStringTag) {
-/******/ 			Object.defineProperty(exports, Symbol.toStringTag, { value: 'Module' });
-/******/ 		}
-/******/ 		Object.defineProperty(exports, '__esModule', { value: true });
-/******/ 	};
-/******/
-/******/ 	// create a fake namespace object
-/******/ 	// mode & 1: value is a module id, require it
-/******/ 	// mode & 2: merge all properties of value into the ns
-/******/ 	// mode & 4: return value when already ns object
-/******/ 	// mode & 8|1: behave like require
-/******/ 	__webpack_require__.t = function(value, mode) {
-/******/ 		if(mode & 1) value = __webpack_require__(value);
-/******/ 		if(mode & 8) return value;
-/******/ 		if((mode & 4) && typeof value === 'object' && value && value.__esModule) return value;
-/******/ 		var ns = Object.create(null);
-/******/ 		__webpack_require__.r(ns);
-/******/ 		Object.defineProperty(ns, 'default', { enumerable: true, value: value });
-/******/ 		if(mode & 2 && typeof value != 'string') for(var key in value) __webpack_require__.d(ns, key, function(key) { return value[key]; }.bind(null, key));
-/******/ 		return ns;
-/******/ 	};
-/******/
-/******/ 	// getDefaultExport function for compatibility with non-harmony modules
-/******/ 	__webpack_require__.n = function(module) {
-/******/ 		var getter = module && module.__esModule ?
-/******/ 			function getDefault() { return module['default']; } :
-/******/ 			function getModuleExports() { return module; };
-/******/ 		__webpack_require__.d(getter, 'a', getter);
-/******/ 		return getter;
-/******/ 	};
-/******/
-/******/ 	// Object.prototype.hasOwnProperty.call
-/******/ 	__webpack_require__.o = function(object, property) { return Object.prototype.hasOwnProperty.call(object, property); };
-/******/
-/******/ 	// __webpack_public_path__
-/******/ 	__webpack_require__.p = "dist/";
 /******/
 /******/
 /******/ 	// Load entry module and return exports
-/******/ 	return __webpack_require__(__webpack_require__.s = 0);
+/******/ 	return __webpack_require__(0);
 /******/ })
 /************************************************************************/
 ```
@@ -148,7 +98,8 @@
   !*** ./example.js ***!
   \********************/
 /*! no static exports found */
-/***/ (function(module, exports, __webpack_require__) {
+/*! runtime requirements:  */
+/***/ (function() {
 
 if(false) {}
 console.log("Running " + "desktop" + " build");
@@ -160,7 +111,8 @@
 # dist/mobile.js
 
 ``` javascript
-/******/ (function(modules) { // webpackBootstrap
+/******/ (function(modules, runtime) { // webpackBootstrap
+/******/ 	"use strict";
 /******/ 	// The module cache
 /******/ 	var installedModules = {};
 /******/
@@ -189,61 +141,10 @@
 /******/ 	}
 /******/
 /******/
-/******/ 	// expose the modules object (__webpack_modules__)
-/******/ 	__webpack_require__.m = modules;
-/******/
-/******/ 	// expose the module cache
-/******/ 	__webpack_require__.c = installedModules;
-/******/
-/******/ 	// define getter function for harmony exports
-/******/ 	__webpack_require__.d = function(exports, name, getter) {
-/******/ 		if(!__webpack_require__.o(exports, name)) {
-/******/ 			Object.defineProperty(exports, name, { enumerable: true, get: getter });
-/******/ 		}
-/******/ 	};
-/******/
-/******/ 	// define __esModule on exports
-/******/ 	__webpack_require__.r = function(exports) {
-/******/ 		if(typeof Symbol !== 'undefined' && Symbol.toStringTag) {
-/******/ 			Object.defineProperty(exports, Symbol.toStringTag, { value: 'Module' });
-/******/ 		}
-/******/ 		Object.defineProperty(exports, '__esModule', { value: true });
-/******/ 	};
-/******/
-/******/ 	// create a fake namespace object
-/******/ 	// mode & 1: value is a module id, require it
-/******/ 	// mode & 2: merge all properties of value into the ns
-/******/ 	// mode & 4: return value when already ns object
-/******/ 	// mode & 8|1: behave like require
-/******/ 	__webpack_require__.t = function(value, mode) {
-/******/ 		if(mode & 1) value = __webpack_require__(value);
-/******/ 		if(mode & 8) return value;
-/******/ 		if((mode & 4) && typeof value === 'object' && value && value.__esModule) return value;
-/******/ 		var ns = Object.create(null);
-/******/ 		__webpack_require__.r(ns);
-/******/ 		Object.defineProperty(ns, 'default', { enumerable: true, value: value });
-/******/ 		if(mode & 2 && typeof value != 'string') for(var key in value) __webpack_require__.d(ns, key, function(key) { return value[key]; }.bind(null, key));
-/******/ 		return ns;
-/******/ 	};
-/******/
-/******/ 	// getDefaultExport function for compatibility with non-harmony modules
-/******/ 	__webpack_require__.n = function(module) {
-/******/ 		var getter = module && module.__esModule ?
-/******/ 			function getDefault() { return module['default']; } :
-/******/ 			function getModuleExports() { return module; };
-/******/ 		__webpack_require__.d(getter, 'a', getter);
-/******/ 		return getter;
-/******/ 	};
-/******/
-/******/ 	// Object.prototype.hasOwnProperty.call
-/******/ 	__webpack_require__.o = function(object, property) { return Object.prototype.hasOwnProperty.call(object, property); };
-/******/
-/******/ 	// __webpack_public_path__
-/******/ 	__webpack_require__.p = "dist/";
 /******/
 /******/
 /******/ 	// Load entry module and return exports
-/******/ 	return __webpack_require__(__webpack_require__.s = 0);
+/******/ 	return __webpack_require__(0);
 /******/ })
 /************************************************************************/
 /******/ ([
@@ -252,7 +153,8 @@
   !*** ./example.js ***!
   \********************/
 /*! no static exports found */
-/***/ (function(module, exports, __webpack_require__) {
+/*! runtime requirements: __webpack_require__ */
+/***/ (function(__unusedmodule, __unusedexports, __webpack_require__) {
 
 if(true) {
 	__webpack_require__(/*! ./mobile-stuff */ 1);
@@ -265,7 +167,8 @@
   !*** ./mobile-stuff.js ***!
   \*************************/
 /*! no static exports found */
-/***/ (function(module, exports) {
+/*! runtime requirements:  */
+/***/ (function() {
 
 // mobile only stuff
 
@@ -279,63 +182,55 @@
 
 ```
 Hash: 0a1b2c3d4e5f6a7b8c9d
-<<<<<<< HEAD
 Version: webpack 5.0.0-next
-=======
-Version: webpack 4.28.0
->>>>>>> e871eeb1
 Child mobile:
     Hash: 0a1b2c3d4e5f6a7b8c9d
-        Asset      Size  Chunks             Chunk Names
-    mobile.js  4.01 KiB       0  [emitted]  main
+        Asset     Size  Chunks             Chunk Names
+    mobile.js  1.7 KiB     {0}  [emitted]  main
     Entrypoint main = mobile.js
-    chunk    {0} mobile.js (main) 117 bytes [entry] [rendered]
-        > ./example main
-     [0] ./example.js 97 bytes {0} [built]
+    chunk {0} mobile.js (main) 114 bytes [entry] [rendered]
+        > ./example main
+     [0] ./example.js 94 bytes {0} [built]
          [used exports unknown]
-         entry ./example  main
+         entry ./example main
      [1] ./mobile-stuff.js 20 bytes {0} [built]
          [used exports unknown]
          cjs require ./mobile-stuff [0] ./example.js 2:1-26
 Child desktop:
     Hash: 0a1b2c3d4e5f6a7b8c9d
          Asset      Size  Chunks             Chunk Names
-    desktop.js  3.76 KiB       0  [emitted]  main
+    desktop.js  1.38 KiB     {0}  [emitted]  main
     Entrypoint main = desktop.js
-    chunk    {0} desktop.js (main) 97 bytes [entry] [rendered]
-        > ./example main
-     [0] ./example.js 97 bytes {0} [built]
+    chunk {0} desktop.js (main) 94 bytes [entry] [rendered]
+        > ./example main
+     [0] ./example.js 94 bytes {0} [built]
          [used exports unknown]
-         entry ./example  main
+         entry ./example main
 ```
 
 ## Production mode
 
 ```
 Hash: 0a1b2c3d4e5f6a7b8c9d
-<<<<<<< HEAD
 Version: webpack 5.0.0-next
-=======
-Version: webpack 4.28.0
->>>>>>> e871eeb1
 Child mobile:
     Hash: 0a1b2c3d4e5f6a7b8c9d
         Asset       Size  Chunks             Chunk Names
-    mobile.js  993 bytes       0  [emitted]  main
+    mobile.js  264 bytes   {404}  [emitted]  main
     Entrypoint main = mobile.js
-    chunk    {0} mobile.js (main) 117 bytes [entry] [rendered]
-        > ./example main
-     [0] ./example.js 97 bytes {0} [built]
-         entry ./example  main
-     [1] ./mobile-stuff.js 20 bytes {0} [built]
-         cjs require ./mobile-stuff [0] ./example.js 2:1-26
+    chunk {404} mobile.js (main) 114 bytes [entry] [rendered]
+        > ./example main
+     [273] ./mobile-stuff.js 20 bytes {404} [built]
+           cjs require ./mobile-stuff [275] ./example.js 2:1-26
+     [275] ./example.js 94 bytes {404} [built]
+           entry ./example main
 Child desktop:
     Hash: 0a1b2c3d4e5f6a7b8c9d
          Asset       Size  Chunks             Chunk Names
-    desktop.js  973 bytes       0  [emitted]  main
+    desktop.js  236 bytes   {404}  [emitted]  main
     Entrypoint main = desktop.js
-    chunk    {0} desktop.js (main) 97 bytes [entry] [rendered]
-        > ./example main
-     [0] ./example.js 97 bytes {0} [built]
-         entry ./example  main
+    chunk {404} desktop.js (main) 94 bytes [entry] [rendered]
+        > ./example main
+     [275] ./example.js 94 bytes {404} [built]
+           entry ./example main
 ```