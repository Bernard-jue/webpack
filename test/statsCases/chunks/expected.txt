--- conflicted
+++ resolved
@@ -1,17 +1,10 @@
 Hash: 5fa31bb3cd49eecb6ebd
 Time: Xms
       Asset       Size  Chunks             Chunk Names
-<<<<<<< HEAD
-0.bundle.js  238 bytes       0  [emitted]  
-1.bundle.js  102 bytes       1  [emitted]  
-2.bundle.js  182 bytes       2  [emitted]  
-  bundle.js   5.96 KiB       3  [emitted]  main
-=======
 0.bundle.js  288 bytes       0  [emitted]  
 1.bundle.js  152 bytes       1  [emitted]  
 2.bundle.js  232 bytes       2  [emitted]  
-  bundle.js    7.14 kB       3  [emitted]  main
->>>>>>> 8915dbbd
+  bundle.js   6.97 KiB       3  [emitted]  main
 chunk    {0} 0.bundle.js 54 bytes {3} [rendered]
     > [0] (webpack)/test/statsCases/chunks/index.js 3:0-16
     [3] (webpack)/test/statsCases/chunks/c.js 54 bytes {0} [built]
