Hash: 6b34e4a15d90c981775e
Time: Xms
<<<<<<< HEAD
      Asset      Size  Chunks             Chunk Names
 entry-1.js  3.03 KiB       0  [emitted]  entry-1
vendor-1.js  2.79 KiB       1  [emitted]  vendor-1
=======
      Asset     Size  Chunks             Chunk Names
 entry-1.js  3.32 kB       0  [emitted]  entry-1
vendor-1.js  3.07 kB       1  [emitted]  vendor-1
>>>>>>> 8915dbbd
   [0] (webpack)/test/statsCases/commons-chunk-min-size-Infinity/modules/a.js 22 bytes {0} {1} [built]
   [1] (webpack)/test/statsCases/commons-chunk-min-size-Infinity/modules/b.js 22 bytes {0} {1} [built]
   [2] (webpack)/test/statsCases/commons-chunk-min-size-Infinity/modules/c.js 22 bytes {0} {1} [built]
   [3] (webpack)/test/statsCases/commons-chunk-min-size-Infinity/entry-1.js 145 bytes {0} [built]
   [4] (webpack)/test/statsCases/commons-chunk-min-size-Infinity/modules/d.js 22 bytes {0} [built]
   [5] (webpack)/test/statsCases/commons-chunk-min-size-Infinity/modules/e.js 22 bytes {0} [built]
   [6] (webpack)/test/statsCases/commons-chunk-min-size-Infinity/modules/f.js 22 bytes {0} [built]
   [7] multi ./modules/a ./modules/b ./modules/c 52 bytes {1} [built]<|MERGE_RESOLUTION|>--- conflicted
+++ resolved
@@ -1,14 +1,8 @@
 Hash: 6b34e4a15d90c981775e
 Time: Xms
-<<<<<<< HEAD
       Asset      Size  Chunks             Chunk Names
- entry-1.js  3.03 KiB       0  [emitted]  entry-1
-vendor-1.js  2.79 KiB       1  [emitted]  vendor-1
-=======
-      Asset     Size  Chunks             Chunk Names
- entry-1.js  3.32 kB       0  [emitted]  entry-1
-vendor-1.js  3.07 kB       1  [emitted]  vendor-1
->>>>>>> 8915dbbd
+ entry-1.js  3.24 KiB       0  [emitted]  entry-1
+vendor-1.js     3 KiB       1  [emitted]  vendor-1
    [0] (webpack)/test/statsCases/commons-chunk-min-size-Infinity/modules/a.js 22 bytes {0} {1} [built]
    [1] (webpack)/test/statsCases/commons-chunk-min-size-Infinity/modules/b.js 22 bytes {0} {1} [built]
    [2] (webpack)/test/statsCases/commons-chunk-min-size-Infinity/modules/c.js 22 bytes {0} {1} [built]
